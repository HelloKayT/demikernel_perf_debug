--- conflicted
+++ resolved
@@ -8,15 +8,9 @@
 extern "C" {
 #endif
 
-<<<<<<< HEAD
-DMTR_EXPORT int dmtr_wait(dmtr_sgarray_t *sga_out, dmtr_qtoken_t qt);
-DMTR_EXPORT int dmtr_wait_any(dmtr_wait_completion_t *wait_out, dmtr_qtoken_t qts[], int num_qts);
-                              
-                              
-=======
 DMTR_EXPORT int dmtr_wait(dmtr_qresult_t *qr_out, dmtr_qtoken_t qt);
+DMTR_EXPORT int dmtr_wait_any(dmtr_qresult_t *qr_out, dmtr_qtoken_t qts[], int num_qts);
 
->>>>>>> e15f10bd
 #ifdef __cplusplus
 }
 #endif
