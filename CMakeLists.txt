--- conflicted
+++ resolved
@@ -29,10 +29,6 @@
 include_directories(${PROJECT_SOURCE_DIR})
 include_directories(${ZEUS_SOURCE_DIR})
 
-<<<<<<< HEAD
-
-=======
->>>>>>> cf22aae2
 # Hoard
 set(HOARD_DIR ${ZEUS_SOURCE_DIR}/common/mem)
 include_directories(${HOARD_DIR}/include)
@@ -42,7 +38,15 @@
 include_directories(${HOARD_DIR}/include/zeus)
 include_directories(${HOARD_DIR}/Heap-Layers)
 
-<<<<<<< HEAD
+# RDMA Hoard
+set(RDMA_HOARD_DIR ${ZEUS_SOURCE_DIR}/librdma/mem)
+include_directories(${RDMA_HOARD_DIR}/include)
+include_directories(${RDMA_HOARD_DIR}/include/hoard)
+include_directories(${RDMA_HOARD_DIR}/include/superblocks)
+include_directories(${RDMA_HOARD_DIR}/include/util)
+include_directories(${RDMA_HOARD_DIR}/include/zeus)
+include_directories(${RDMA_HOARD_DIR}/Heap-Layers)
+
 # mtcp
 set(DPDK_DIR ${ZEUS_SOURCE_DIR}/libmtcp/mtcp/dpdk/)
 set(MTCP_DIR ${ZEUS_SOURCE_DIR}/libmtcp/mtcp/mtcp/)
@@ -51,17 +55,6 @@
 # LWIP
 include_directories(${DPDK_DIR}/include)
 link_directories(${DPDK_DIR}/lib)
-#include_directories(/home/amanda/datacenter-OS/libos/libmtcp/mtcp/dpdk-17.08/x86_64-native-linuxapp-gcc/include/include)
-#link_directories(/home/amanda/datacenter-OS/libos/libmtcp/mtcp/dpdk-17.08/x86_64-native-linuxapp-gcc/include/lib)
-=======
-set(RDMA_HOARD_DIR ${ZEUS_SOURCE_DIR}/librdma/mem)
-include_directories(${RDMA_HOARD_DIR}/include)
-include_directories(${RDMA_HOARD_DIR}/include/hoard)
-include_directories(${RDMA_HOARD_DIR}/include/superblocks)
-include_directories(${RDMA_HOARD_DIR}/include/util)
-include_directories(${RDMA_HOARD_DIR}/include/zeus)
-include_directories(${RDMA_HOARD_DIR}/Heap-Layers)
->>>>>>> cf22aae2
 
 # ---------------------------------------------------------
 # Source files
@@ -86,7 +79,7 @@
                   COMMAND mv ${HOARD_DIR}/libhoard.so ${PROJECT_SOURCE_DIR}
                   WORKING_DIRECTORY ${HOARD_DIR})
 
-# hoard target
+# RDMA hoard target
 add_custom_target(rdmahoard ALL
                   COMMAND make
                   COMMAND mv ${RDMA_HOARD_DIR}/libhoard.so ${PROJECT_SOURCE_DIR}/librdmahoard.so
@@ -98,7 +91,6 @@
 target_link_libraries(zeus_posix ${PROJECT_SOURCE_DIR}/libhoard.so)
 add_dependencies(zeus_posix hoard)
 
-<<<<<<< HEAD
 # LWIP libos target
 set( DPDK_LIB "-Wl,--whole-archive -lnuma -lpthread -ldl -lrte_mbuf  -lrte_eal -lrte_mempool -lrte_mempool_ring -lrte_ring -lrte_ethdev -lrte_kvargs -lrte_pmd_mlx5 -libverbs -Wl,--no-whole-archive" )
 add_definitions(-mssse3 -D__STDC_LIMIT_MACROS)
@@ -107,22 +99,21 @@
 target_link_libraries(zeus_lwip ${PROJECT_SOURCE_DIR}/libhoard.so ${DPDK_LIB})
 add_dependencies(zeus_lwip hoard)
 
-# RDMA libos target
-if (NOT ${APPLE})
-set(CMAKE_C_FLAGS "${CMAKE_C_FLAGS} -lrdmacm -libverbs")
-set(CMAKE_C_FLAGS "${CMAKE_CXX_FLAGS} -lrdmacm -libverbs")
-add_library(zeus_rdma SHARED ${SRC_ZEUS_RDMA_LIB})
-target_link_libraries(zeus_rdma ${PROJECT_SOURCE_DIR}/libhoard.so)
-endif()
-
 # MTCP libos target
 add_library(zeus_mtcp STATIC
     ${MTCP_DIR}/lib/libmtcp.a ${SRC_ZEUS_COMMON_LIB} ${SRC_ZEUS_MTCP_LIB})
 target_link_libraries(zeus_mtcp ${PROJECT_SOURCE_DIR}/libhoard.so)
 add_dependencies(zeus_mtcp hoard)
 
-=======
->>>>>>> cf22aae2
+# RDMA libos target
+if (UNIX)
+    set(CMAKE_C_FLAGS "${CMAKE_C_FLAGS} -lrdmacm -libverbs")
+    set(CMAKE_C_FLAGS "${CMAKE_CXX_FLAGS} -lrdmacm -libverbs")
+    add_library(zeus_rdma SHARED ${SRC_ZEUS_COMMON_LIB} ${SRC_ZEUS_RDMA_LIB})
+    target_link_libraries(zeus_rdma ${PROJECT_SOURCE_DIR}/librdmahoard.so rdmacm ibverbs)
+    add_dependencies(zeus_rdma rdmahoard)
+endif()
+
 set(TAPIR_APP_DIR ${PROJECT_SOURCE_DIR}/apps/tapir)
 add_custom_target(tapir
                   COMMAND ZEUS_SRC_DIR=${PROJECT_SOURCE_DIR} make
@@ -136,19 +127,4 @@
 set(TAPIR_APP_DIR ${PROJECT_SOURCE_DIR}/apps/redis)
 add_custom_target(redis
                   COMMAND ZEUS_SRC_DIR=${PROJECT_SOURCE_DIR} make
-<<<<<<< HEAD
-                  WORKING_DIRECTORY ${TAPIR_APP_DIR})
-=======
-                  WORKING_DIRECTORY ${TAPIR_APP_DIR})
-
-
-# RDMA libos target
-if (UNIX)
-set(CMAKE_C_FLAGS "${CMAKE_C_FLAGS} -lrdmacm -libverbs")
-set(CMAKE_C_FLAGS "${CMAKE_CXX_FLAGS} -lrdmacm -libverbs")
-add_library(zeus_rdma SHARED
-  ${SRC_ZEUS_COMMON_LIB} ${SRC_ZEUS_RDMA_LIB})
-target_link_libraries(zeus_rdma ${PROJECT_SOURCE_DIR}/librdmahoard.so rdmacm ibverbs)
-add_dependencies(zeus_rdma rdmahoard)
-endif()
->>>>>>> cf22aae2
+                  WORKING_DIRECTORY ${TAPIR_APP_DIR})